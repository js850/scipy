--- conflicted
+++ resolved
@@ -19,14 +19,9 @@
 
 # Linear equations
 def solve(a, b, sym_pos=False, lower=False, overwrite_a=False, overwrite_b=False,
-<<<<<<< HEAD
-          debug=False):
+          debug=False, check_finite=True):
     """
     Solve the equation ``a x = b`` for ``x``.
-=======
-          debug=False, check_finite=True):
-    """Solve the equation a x = b for x
->>>>>>> 941b4686
 
     Parameters
     ----------
@@ -37,7 +32,6 @@
     sym_pos : bool
         Assume `a` is symmetric and positive definite.
     lower : boolean
-<<<<<<< HEAD
         Use only data contained in the lower triangle of `a`, if `sym_pos` is
         true.  Default is to use upper triangle.
     overwrite_a : bool
@@ -46,18 +40,10 @@
     overwrite_b : bool
         Allow overwriting data in `b` (may enhance performance).
         Default is False.
-=======
-        Use only data contained in the lower triangle of a, if sym_pos is true.
-        Default is to use upper triangle.
-    overwrite_a : boolean
-        Allow overwriting data in a (may enhance performance)
-    overwrite_b : boolean
-        Allow overwriting data in b (may enhance performance)
-    check_finite : boolean
-        If true checks the elements of a,b are finite numbers. If
-        false does no checking and passes through matrices to
-        underlying algorithm.
->>>>>>> 941b4686
+    check_finite : boolean, optional
+        Whether to check the input matrixes contain only finite numbers.
+        Disabling may give a performance gain, but may result to problems
+        (crashes, non-termination) if the inputs do contain infinities or NaNs.
 
     Returns
     -------
@@ -141,10 +127,10 @@
     overwrite_b : boolean
         Allow overwriting data in b (may enhance performance)
 
-    check_finite : boolean
-        If true checks the elements of a,b are finite numbers. If
-        false does no checking and passes through matrices to
-        underlying algorithm.
+    check_finite : boolean, optional
+        Whether to check the input matrixes contain only finite numbers.
+        Disabling may give a performance gain, but may result to problems
+        (crashes, non-termination) if the inputs do contain infinities or NaNs.
 
     Returns
     -------
@@ -210,10 +196,10 @@
         Discard data in ab (may enhance performance)
     overwrite_b : boolean
         Discard data in b (may enhance performance)
-    check_finite : boolean
-        If true checks the elements of ab, b are finite numbers. If
-        false does no checking and passes through matrices to
-        underlying algorithm.
+    check_finite : boolean, optional
+        Whether to check the input matrixes contain only finite numbers.
+        Disabling may give a performance gain, but may result to problems
+        (crashes, non-termination) if the inputs do contain infinities or NaNs.
 
     Returns
     -------
@@ -282,10 +268,10 @@
         Discard data in b (may enhance performance)
     lower : boolean
         Is the matrix in the lower form. (Default is upper form)
-    check_finite : boolean
-        If true checks the elements of ab, b are finite numbers. If
-        false does no checking and passes through matrices to
-        underlying algorithm.
+    check_finite : boolean, optional
+        Whether to check the input matrixes contain only finite numbers.
+        Disabling may give a performance gain, but may result to problems
+        (crashes, non-termination) if the inputs do contain infinities or NaNs.
 
     Returns
     -------
@@ -324,10 +310,10 @@
         Square matrix to be inverted.
     overwrite_a : bool, optional
         Discard data in `a` (may improve performance). Default is False.
-    check_finite : boolean
-        If true checks the elements of a are finite numbers. If
-        false does no checking and passes matrix through to
-        underlying algorithm.
+    check_finite : boolean, optional
+        Whether to check the input matrixes contain only finite numbers.
+        Disabling may give a performance gain, but may result to problems
+        (crashes, non-termination) if the inputs do contain infinities or NaNs.
 
     Returns
     -------
@@ -405,8 +391,7 @@
 
 ### Determinant
 
-<<<<<<< HEAD
-def det(a, overwrite_a=False):
+def det(a, overwrite_a=False, check_finite=True):
     """
     Compute the determinant of a matrix
 
@@ -427,18 +412,10 @@
         A square matrix.
     overwrite_a : bool
         Allow overwriting data in a (may enhance performance).
-=======
-def det(a, overwrite_a=False, check_finite=True):
-    """Compute the determinant of a matrix
-
-    Parameters
-    ----------
-    a : array, shape (M, M)
-    check_finite : boolean
-        If true checks the elements of a are finite numbers. If
-        false does no checking and passes matrix through to
-        underlying algorithm.
->>>>>>> 941b4686
+    check_finite : boolean, optional
+        Whether to check the input matrixes contain only finite numbers.
+        Disabling may give a performance gain, but may result to problems
+        (crashes, non-termination) if the inputs do contain infinities or NaNs.
 
     Returns
     -------
@@ -476,7 +453,7 @@
 ### Linear Least Squares
 
 def lstsq(a, b, cond=None, overwrite_a=False, overwrite_b=False,
-            check_finite=True):
+          check_finite=True):
     """
     Compute least-squares solution to equation Ax = b.
 
@@ -496,10 +473,10 @@
         Discard data in `a` (may enhance performance). Default is False.
     overwrite_b : bool, optional
         Discard data in `b` (may enhance performance). Default is False.
-    check_finite : boolean
-        If true checks the elements of a,b are finite numbers. If
-        false does no checking and passes through matrices to
-        underlying algorithm.
+    check_finite : boolean, optional
+        Whether to check the input matrixes contain only finite numbers.
+        Disabling may give a performance gain, but may result to problems
+        (crashes, non-termination) if the inputs do contain infinities or NaNs.
 
     Returns
     -------
@@ -565,11 +542,6 @@
     else:
         raise NotImplementedError('calling gelss from %s' % gelss.module_name)
     if info > 0:
-        print info
-        print v
-        print x
-        print s
-        print rank
         raise LinAlgError("SVD did not converge in Linear Least Squares")
     if info < 0:
         raise ValueError('illegal value in %d-th argument of internal gelss'
@@ -583,14 +555,9 @@
     return x, resids, rank, s
 
 
-<<<<<<< HEAD
-def pinv(a, cond=None, rcond=None, return_rank=False):
+def pinv(a, cond=None, rcond=None, return_rank=False, check_finite=True):
     """
     Compute the (Moore-Penrose) pseudo-inverse of a matrix.
-=======
-def pinv(a, cond=None, rcond=None, check_finite=True):
-    """Compute the (Moore-Penrose) pseudo-inverse of a matrix.
->>>>>>> 941b4686
 
     Calculate a generalized inverse of a matrix using a least-squares
     solver.
@@ -601,19 +568,14 @@
         Matrix to be pseudo-inverted.
     cond, rcond : float, optional
         Cutoff for 'small' singular values in the least-squares solver.
-<<<<<<< HEAD
         Singular values smaller than ``rcond * largest_singular_value``
         are considered zero.
     return_rank : bool, optional
         if True, return the effective rank of the matrix
-=======
-        Singular values smaller than rcond*largest_singular_value are
-        considered zero.
-    check_finite : boolean
-        If true checks the elements of a are finite numbers. If
-        false does no checking and passes matrix through to
-        underlying algorithm.
->>>>>>> 941b4686
+    check_finite : boolean, optional
+        Whether to check the input matrixes contain only finite numbers.
+        Disabling may give a performance gain, but may result to problems
+        (crashes, non-termination) if the inputs do contain infinities or NaNs.
 
     Returns
     -------
@@ -647,20 +609,15 @@
 
     x, resids, rank, s = lstsq(a, b, cond=cond)
 
-<<<<<<< HEAD
     if return_rank:
         return x, rank
     else:
         return x
 
 
-def pinv2(a, cond=None, rcond=None, return_rank=False):
+def pinv2(a, cond=None, rcond=None, return_rank=False, check_finite=True):
     """
     Compute the (Moore-Penrose) pseudo-inverse of a matrix.
-=======
-def pinv2(a, cond=None, rcond=None, check_finite=True):
-    """Compute the (Moore-Penrose) pseudo-inverse of a matrix.
->>>>>>> 941b4686
 
     Calculate a generalized inverse of a matrix using its
     singular-value decomposition and including all 'large' singular
@@ -675,15 +632,12 @@
         Singular values smaller than ``rcond*largest_singular_value``
         are considered zero.
         If None or -1, suitable machine precision is used.
-<<<<<<< HEAD
     return_rank : bool, optional
         if True, return the effective rank of the matrix
-=======
-    check_finite : boolean
-        If true checks the elements of a are finite numbers. If
-        false does no checking and passes matrix through to
-        underlying algorithm.
->>>>>>> 941b4686
+    check_finite : boolean, optional
+        Whether to check the input matrixes contain only finite numbers.
+        Disabling may give a performance gain, but may result to problems
+        (crashes, non-termination) if the inputs do contain infinities or NaNs.
 
     Returns
     -------
@@ -707,7 +661,10 @@
     True
 
     """
-    a = np.asarray_chkfinite(a)
+    if check_finite:
+        a = np.asarray_chkfinite(a)
+    else:
+        a = np.asarray(a)
     u, s, vh = decomp_svd.svd(a, full_matrices=False)
     
     if rcond is not None:
@@ -729,7 +686,8 @@
         return B
 
 
-def pinvh(a, cond=None, rcond=None, lower=True, return_rank=False):
+def pinvh(a, cond=None, rcond=None, lower=True, return_rank=False,
+          check_finite=True):
     """Compute the (Moore-Penrose) pseudo-inverse of a hermetian matrix.
 
     Calculate a generalized inverse of a symmetric matrix using its
@@ -750,6 +708,10 @@
         triangle of a. (Default: lower)
     return_rank : bool, optional
         if True, return the effective rank of the matrix
+    check_finite : boolean, optional
+        Whether to check the input matrixes contain only finite numbers.
+        Disabling may give a performance gain, but may result to problems
+        (crashes, non-termination) if the inputs do contain infinities or NaNs.
 
     Returns
     -------
@@ -775,18 +737,12 @@
     True
 
     """
-<<<<<<< HEAD
-    a = np.asarray_chkfinite(a)
+    if check_finite:
+        a = np.asarray_chkfinite(a)
+    else:
+        a = np.asarray(a)
     s, u = decomp.eigh(a, lower=lower)
-    
-=======
-    if check_finite:
-        a = np.asarray_chkfinite(a)
-    else:
-        a = np.asarray(a)
-    u, s, vh = decomp_svd.svd(a)
-    t = u.dtype.char
->>>>>>> 941b4686
+
     if rcond is not None:
         cond = rcond
     if cond in [None, -1]:
