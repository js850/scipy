#
# Authors: Travis Oliphant, Ed Schofield, Robert Cimrman, Nathan Bell, and others

""" Test functions for sparse matrices

"""

from __future__ import division, print_function, absolute_import

__usage__ = """
Build sparse:
  python setup.py build
Run tests if scipy is installed:
  python -c 'import scipy;scipy.sparse.test()'
Run tests if sparse is not installed:
  python tests/test_sparse.py
"""

import sys
import warnings

import numpy as np
from scipy.lib.six.moves import xrange
from numpy import arange, zeros, array, dot, matrix, asmatrix, asarray, \
                  vstack, ndarray, transpose, diag, kron, inf, conjugate, \
                  int8, ComplexWarning

import random
from numpy.testing import assert_raises, assert_equal, assert_array_equal, \
        assert_array_almost_equal, assert_almost_equal, assert_, \
        dec, TestCase, run_module_suite

import scipy.linalg

import scipy.sparse as sparse
from scipy.sparse import csc_matrix, csr_matrix, dok_matrix, \
        coo_matrix, lil_matrix, dia_matrix, bsr_matrix, \
        eye, isspmatrix, SparseEfficiencyWarning
from scipy.sparse.sputils import supported_dtypes
from scipy.sparse.linalg import splu, expm, inv

import nose

warnings.simplefilter('ignore', SparseEfficiencyWarning)
warnings.simplefilter('ignore', ComplexWarning)


#------------------------------------------------------------------------------
# Generic tests
#------------------------------------------------------------------------------

#TODO check that spmatrix( ... , copy=X ) is respected
#TODO test prune
#TODO test has_sorted_indices
class _TestCommon:
    """test common functionality shared by all sparse formats"""

    def setUp(self):
        self.dat = matrix([[1,0,0,2],[3,0,1,0],[0,2,0,0]],'d')
        self.datsp = self.spmatrix(self.dat)

    def test_empty(self):
        # create empty matrices
        assert_equal(self.spmatrix((3,3)).todense(), np.zeros((3,3)))
        assert_equal(self.spmatrix((3,3)).nnz, 0)

    def test_invalid_shapes(self):
        assert_raises(ValueError, self.spmatrix, (-1,3) )
        assert_raises(ValueError, self.spmatrix, (3,-1) )
        assert_raises(ValueError, self.spmatrix, (-1,-1) )

    def test_repr(self):
        repr(self.datsp)

    def test_str(self):
        str(self.datsp)

    def test_empty_arithmetic(self):
        # Test manipulating empty matrices. Fails in SciPy SVN <= r1768
        shape = (5, 5)
        for mytype in [np.dtype('int32'), np.dtype('float32'),
                np.dtype('float64'), np.dtype('complex64'),
                np.dtype('complex128')]:
            a = self.spmatrix(shape, dtype=mytype)
            b = a + a
            c = 2 * a
            d = a * a.tocsc()
            e = a * a.tocsr()
            f = a * a.tocoo()
            for m in [a,b,c,d,e,f]:
                assert_equal(m.A, a.A*a.A)
                # These fail in all revisions <= r1768:
                assert_equal(m.dtype,mytype)
                assert_equal(m.A.dtype,mytype)

    def test_abs(self):
        A = matrix([[-1, 0, 17],[0, -5, 0],[1, -4, 0],[0,0,0]],'d')
        assert_equal(abs(A),abs(self.spmatrix(A)).todense())

    def test_neg(self):
        A = matrix([[-1, 0, 17],[0, -5, 0],[1, -4, 0],[0,0,0]],'d')
        assert_equal(-A,(-self.spmatrix(A)).todense())

    def test_real(self):
        D = matrix([[1 + 3j, 2 - 4j]])
        A = self.spmatrix(D)
        assert_equal(A.real.todense(),D.real)

    def test_imag(self):
        D = matrix([[1 + 3j, 2 - 4j]])
        A = self.spmatrix(D)
        assert_equal(A.imag.todense(),D.imag)

    def test_diagonal(self):
        # Does the matrix's .diagonal() method work?
        mats = []
        mats.append( [[1,0,2]] )
        mats.append( [[1],[0],[2]] )
        mats.append( [[0,1],[0,2],[0,3]] )
        mats.append( [[0,0,1],[0,0,2],[0,3,0]] )

        mats.append( kron(mats[0],[[1,2]]) )
        mats.append( kron(mats[0],[[1],[2]]) )
        mats.append( kron(mats[1],[[1,2],[3,4]]) )
        mats.append( kron(mats[2],[[1,2],[3,4]]) )
        mats.append( kron(mats[3],[[1,2],[3,4]]) )
        mats.append( kron(mats[3],[[1,2,3,4]]) )

        for m in mats:
            assert_equal(self.spmatrix(m).diagonal(),diag(m))

    def test_nonzero(self):
        A   = array([[1, 0, 1],[0, 1, 1],[ 0, 0, 1]])
        Asp = self.spmatrix(A)

        A_nz   = set( [tuple(ij) for ij in transpose(A.nonzero())] )
        Asp_nz = set( [tuple(ij) for ij in transpose(Asp.nonzero())] )

        assert_equal(A_nz, Asp_nz)

    def test_getrow(self):
        assert_array_equal(self.datsp.getrow(1).todense(), self.dat[1,:])
        assert_array_equal(self.datsp.getrow(-1).todense(), self.dat[-1,:])

    def test_getcol(self):
        assert_array_equal(self.datsp.getcol(1).todense(), self.dat[:,1])
        assert_array_equal(self.datsp.getcol(-1).todense(), self.dat[:,-1])

    def test_sum(self):
        # Does the matrix's .sum(axis=...) method work?
        assert_array_equal(self.dat.sum(), self.datsp.sum())
        assert_array_equal(self.dat.sum(axis=None), self.datsp.sum(axis=None))
        assert_array_equal(self.dat.sum(axis=0), self.datsp.sum(axis=0))
        assert_array_equal(self.dat.sum(axis=1), self.datsp.sum(axis=1))

    def test_mean(self):
        # Does the matrix's .mean(axis=...) method work?
        assert_array_equal(self.dat.mean(), self.datsp.mean())
        assert_array_equal(self.dat.mean(axis=None), self.datsp.mean(axis=None))
        assert_array_equal(self.dat.mean(axis=0), self.datsp.mean(axis=0))
        assert_array_equal(self.dat.mean(axis=1), self.datsp.mean(axis=1))

    def test_expm(self):
        M = array([[1, 0, 2], [0, 0, 3], [-4, 5, 6]], float)
        sM = self.spmatrix(M, shape=(3,3), dtype=float)
        Mexp = scipy.linalg.expm(M)
        sMexp = expm(sM).todense()
        assert_array_almost_equal((sMexp - Mexp), zeros((3, 3)))

        N = array([[ 3.,  0., 1.], [ 0.,  2., 0.],  [ 0.,  0., 0.]])
        sN = self.spmatrix(N, shape=(3,3), dtype=float)
        Nexp = scipy.linalg.expm(N)
        sNexp = expm(sN).todense()
        assert_array_almost_equal((sNexp - Nexp), zeros((3, 3)))

    def test_inv(self):
        M = array([[1, 0, 2], [0, 0, 3], [-4, 5, 6]], float)
        sM = self.spmatrix(M, shape=(3,3), dtype=float)
        sMinv = inv(sM)
        assert_array_almost_equal(sMinv.dot(sM).todense(), np.eye(3))

    def test_from_array(self):
        A = array([[1,0,0],[2,3,4],[0,5,0],[0,0,0]])
        assert_array_equal(self.spmatrix(A).toarray(), A)

        A = array([[1.0 + 3j,       0,      0],
                   [       0, 2.0 + 5,      0],
                   [       0,       0,      0]])
        assert_array_equal(self.spmatrix(A).toarray(), A)
        with warnings.catch_warnings():
            warnings.simplefilter("ignore", category=np.ComplexWarning)
            assert_array_equal(self.spmatrix(A, dtype='int16').toarray(), A.astype('int16'))

    def test_from_matrix(self):
        A = matrix([[1,0,0],[2,3,4],[0,5,0],[0,0,0]])
        assert_array_equal(self.spmatrix(A).todense(), A)

        A = matrix([[1.0 + 3j,       0,      0],
                    [       0, 2.0 + 5,      0],
                    [       0,       0,      0]])
        assert_array_equal(self.spmatrix(A).toarray(), A)
        with warnings.catch_warnings():
            warnings.simplefilter("ignore", category=np.ComplexWarning)
            assert_array_equal(self.spmatrix(A, dtype='int16').toarray(), A.astype('int16'))

    def test_from_list(self):
        A = [[1,0,0],[2,3,4],[0,5,0],[0,0,0]]
        assert_array_equal(self.spmatrix(A).todense(), A)

        A = [[1.0 + 3j,       0,      0],
             [       0, 2.0 + 5,      0],
             [       0,       0,      0]]
        assert_array_equal(self.spmatrix(A).toarray(), array(A))
        with warnings.catch_warnings():
            warnings.simplefilter("ignore", category=np.ComplexWarning)
            assert_array_equal(self.spmatrix(A, dtype='int16').todense(), array(A).astype('int16'))

    def test_from_sparse(self):
        D = array([[1,0,0],[2,3,4],[0,5,0],[0,0,0]])
        S = csr_matrix(D)
        assert_array_equal(self.spmatrix(S).toarray(), D)
        S = self.spmatrix(D)
        assert_array_equal(self.spmatrix(S).toarray(), D)

        with warnings.catch_warnings():
            warnings.simplefilter("ignore", category=np.ComplexWarning)
            D = array([[1.0 + 3j,       0,      0],
                       [       0, 2.0 + 5,      0],
                       [       0,       0,      0]])
            S = csr_matrix(D)
            assert_array_equal(self.spmatrix(S).toarray(), D)
            assert_array_equal(self.spmatrix(S, dtype='int16').toarray(), D.astype('int16'))
            S = self.spmatrix(D)
            assert_array_equal(self.spmatrix(S).toarray(), D)
            assert_array_equal(self.spmatrix(S, dtype='int16').toarray(), D.astype('int16'))

    #def test_array(self):
    #    """test array(A) where A is in sparse format"""
    #    assert_equal( array(self.datsp), self.dat )

    def test_todense(self):
        # Check C-contiguous (default).
        chk = self.datsp.todense()
        assert_array_equal(chk, self.dat)
        assert_(chk.flags.c_contiguous)
        assert_(not chk.flags.f_contiguous)
        # Check C-contiguous (with arg).
        chk = self.datsp.todense(order='C')
        assert_array_equal(chk, self.dat)
        assert_(chk.flags.c_contiguous)
        assert_(not chk.flags.f_contiguous)
        # Check F-contiguous (with arg).
        chk = self.datsp.todense(order='F')
        assert_array_equal(chk, self.dat)
        assert_(not chk.flags.c_contiguous)
        assert_(chk.flags.f_contiguous)
        # Check with out argument (array).
        out = np.zeros(self.datsp.shape, dtype=self.datsp.dtype)
        chk = self.datsp.todense(out=out)
        assert_array_equal(self.dat, out)
        assert_array_equal(self.dat, chk)
        assert_(chk.base is out)
        # Check with out array (matrix).
        out = np.asmatrix(np.zeros(self.datsp.shape, dtype=self.datsp.dtype))
        chk = self.datsp.todense(out=out)
        assert_array_equal(self.dat, out)
        assert_array_equal(self.dat, chk)
        assert_(chk is out)
        a = matrix([1.,2.,3.])
        dense_dot_dense = a * self.dat
        check = a * self.datsp.todense()
        assert_array_equal(dense_dot_dense, check)
        b = matrix([1.,2.,3.,4.]).T
        dense_dot_dense = self.dat * b
        check2 = self.datsp.todense() * b
        assert_array_equal(dense_dot_dense, check2)

    def test_toarray(self):
        # Check C-contiguous (default).
        dat = asarray(self.dat)
        chk = self.datsp.toarray()
        assert_array_equal(chk, dat)
        assert_(chk.flags.c_contiguous)
        assert_(not chk.flags.f_contiguous)
        # Check C-contiguous (with arg).
        chk = self.datsp.toarray(order='C')
        assert_array_equal(chk, dat)
        assert_(chk.flags.c_contiguous)
        assert_(not chk.flags.f_contiguous)
        # Check F-contiguous (with arg).
        chk = self.datsp.toarray(order='F')
        assert_array_equal(chk, dat)
        assert_(not chk.flags.c_contiguous)
        assert_(chk.flags.f_contiguous)
        # Check with output arg.
        out = np.zeros(self.datsp.shape, dtype=self.datsp.dtype)
        self.datsp.toarray(out=out)
        assert_array_equal(chk, dat)
        # Check that things are fine when we don't initialize with zeros.
        out[...] = 1.
        self.datsp.toarray(out=out)
        assert_array_equal(chk, dat)
        a = array([1.,2.,3.])
        dense_dot_dense = dot(a, dat)
        check = dot(a, self.datsp.toarray())
        assert_array_equal(dense_dot_dense, check)
        b = array([1.,2.,3.,4.])
        dense_dot_dense = dot(dat, b)
        check2 = dot(self.datsp.toarray(), b)
        assert_array_equal(dense_dot_dense, check2)

    def test_astype(self):
        D = array([[1.0 + 3j,       0,      0],
                   [       0, 2.0 + 5,      0],
                   [       0,       0,      0]])
        S = self.spmatrix(D)

        with warnings.catch_warnings():
            warnings.simplefilter("ignore", category=np.ComplexWarning)

            for x in supported_dtypes:
                assert_equal(S.astype(x).dtype,     D.astype(x).dtype)  # correct type
                assert_equal(S.astype(x).toarray(), D.astype(x))        # correct values
                assert_equal(S.astype(x).format,    S.format)           # format preserved

    def test_asfptype(self):
        A = self.spmatrix( arange(6,dtype='int32').reshape(2,3) )

        assert_equal( A.dtype , np.dtype('int32') )
        assert_equal( A.asfptype().dtype, np.dtype('float64') )
        assert_equal( A.asfptype().format, A.format )
        assert_equal( A.astype('int16').asfptype().dtype , np.dtype('float32') )
        assert_equal( A.astype('complex128').asfptype().dtype , np.dtype('complex128') )

        B = A.asfptype()
        C = B.asfptype()
        assert_( B is C )

    def test_mul_scalar(self):
        assert_array_equal(self.dat*2,(self.datsp*2).todense())
        assert_array_equal(self.dat*17.3,(self.datsp*17.3).todense())

    def test_rmul_scalar(self):
        assert_array_equal(2*self.dat,(2*self.datsp).todense())
        assert_array_equal(17.3*self.dat,(17.3*self.datsp).todense())

    def test_add(self):
        a = self.dat.copy()
        a[0,2] = 2.0
        b = self.datsp
        c = b + a
        assert_array_equal(c,[[2,0,2,4],[6,0,2,0],[0,4,0,0]])

    def test_radd(self):
        a = self.dat.copy()
        a[0,2] = 2.0
        b = self.datsp
        c = a + b
        assert_array_equal(c,[[2,0,2,4],[6,0,2,0],[0,4,0,0]])

    def test_sub(self):
        assert_array_equal((self.datsp - self.datsp).todense(),[[0,0,0,0],[0,0,0,0],[0,0,0,0]])

        A = self.spmatrix(matrix([[1,0,0,4],[-1,0,0,0],[0,8,0,-5]],'d'))
        assert_array_equal((self.datsp - A).todense(),self.dat - A.todense())
        assert_array_equal((A - self.datsp).todense(),A.todense() - self.dat)

    def test_rsub(self):
        assert_array_equal((self.dat - self.datsp),[[0,0,0,0],[0,0,0,0],[0,0,0,0]])
        assert_array_equal((self.datsp - self.dat),[[0,0,0,0],[0,0,0,0],[0,0,0,0]])

        A = self.spmatrix(matrix([[1,0,0,4],[-1,0,0,0],[0,8,0,-5]],'d'))
        assert_array_equal((self.dat - A),self.dat - A.todense())
        assert_array_equal((A - self.dat),A.todense() - self.dat)
        assert_array_equal(A.todense() - self.datsp,A.todense() - self.dat)
        assert_array_equal(self.datsp - A.todense(),self.dat - A.todense())

    def test_add0(self):
        # Adding 0 to a sparse matrix
        assert_array_equal((self.datsp + 0).todense(), self.dat)
        # use sum (which takes 0 as a starting value)
        sumS = sum([k * self.datsp for k in range(1, 3)])
        sumD = sum([k * self.dat for k in range(1, 3)])
        assert_almost_equal(sumS.todense(), sumD)

    def test_elementwise_multiply(self):
        # real/real
        A = array([[4,0,9],[2,-3,5]])
        B = array([[0,7,0],[0,-4,0]])
        Asp = self.spmatrix(A)
        Bsp = self.spmatrix(B)
        assert_almost_equal( Asp.multiply(Bsp).todense(), A*B) # sparse/sparse
        assert_almost_equal( Asp.multiply(B),             A*B) # sparse/dense

        # complex/complex
        C = array([[1-2j,0+5j,-1+0j],[4-3j,-3+6j,5]])
        D = array([[5+2j,7-3j,-2+1j],[0-1j,-4+2j,9]])
        Csp = self.spmatrix(C)
        Dsp = self.spmatrix(D)
        assert_almost_equal( Csp.multiply(Dsp).todense(), C*D) # sparse/sparse
        assert_almost_equal( Csp.multiply(D),             C*D) # sparse/dense

        # real/complex
<<<<<<< HEAD
        assert_almost_equal( Asp.multiply(Dsp).todense(), A*D) #sparse/sparse
        assert_almost_equal( Asp.multiply(D),             A*D) #sparse/dense

    def test_elementwise_multiply_broadcast(self):
        A = array([4])
        B = array([[-9]])
        C = array([1,-1,0])
        D = array([[7,9,-9]])
        E = array([[3],[2],[1]])
        F = array([[8,6,3],[-4,3,2],[6,6,6]])
        G = [1, 2, 3]

        # Rank 1 arrays can't be cast as spmatrices (A and C) so leave
        # them out.
        Bsp = self.spmatrix(B)
        Dsp = self.spmatrix(D)
        Esp = self.spmatrix(E)
        Fsp = self.spmatrix(F)

        matrices = [A, B, C, D, E, F, G]
        spmatrices = [Bsp, Dsp, Esp, Fsp]
        # sparse/sparse
        for i in spmatrices:
            for j in spmatrices:
                try:
                    dense_mult = np.multiply(i.todense(), j.todense())
                except ValueError:
                    assert_raises(ValueError, i.multiply, j)
                    continue
                sp_mult = i.multiply(j)
                if isspmatrix(sp_mult):
                    assert_almost_equal(sp_mult.todense(), dense_mult)
                else:
                    assert_almost_equal(sp_mult, dense_mult)
        
        # sparse/dense
        for i in spmatrices:
            for j in matrices:
                try:
                    dense_mult = np.multiply(i.todense(), j)
                except ValueError:
                    assert_raises(ValueError, i.multiply, j)
                    continue
                sp_mult = i.multiply(j)
                if isspmatrix(sp_mult):
                    assert_almost_equal(sp_mult.todense(), dense_mult)
                else:
                    assert_almost_equal(sp_mult, dense_mult)
=======
        assert_almost_equal( Asp.multiply(Dsp).todense(), A*D) # sparse/sparse
        assert_almost_equal( Asp.multiply(D),             A*D) # sparse/dense
>>>>>>> 2ad7c785

    def test_elementwise_divide(self):
        expected = [[1,0,0,1],[1,0,1,0],[0,1,0,0]]
        assert_array_equal((self.datsp / self.datsp).todense(),expected)

        denom = self.spmatrix(matrix([[1,0,0,4],[-1,0,0,0],[0,8,0,-5]],'d'))
        res = matrix([[1,0,0,0.5],[-3,0,inf,0],[0,0.25,0,0]],'d')
        assert_array_equal((self.datsp / denom).todense(),res)

        # complex
        A = array([[1-2j,0+5j,-1+0j],[4-3j,-3+6j,5]])
        B = array([[5+2j,7-3j,-2+1j],[0-1j,-4+2j,9]])
        Asp = self.spmatrix(A)
        Bsp = self.spmatrix(B)
        assert_almost_equal( (Asp / Bsp).todense(), A/B)

    def test_pow(self):
        A = matrix([[1,0,2,0],[0,3,4,0],[0,5,0,0],[0,6,7,8]])
        B = self.spmatrix( A )

        for exponent in [0,1,2,3]:
            assert_array_equal((B**exponent).todense(),A**exponent)

        #invalid exponents
        for exponent in [-1, 2.2, 1 + 3j]:
            self.assertRaises( Exception, B.__pow__, exponent )

        #nonsquare matrix
        B = self.spmatrix(A[:3,:])
        self.assertRaises( Exception, B.__pow__, 1 )

    def test_rmatvec(self):
        M = self.spmatrix(matrix([[3,0,0],[0,1,0],[2,0,3.0],[2,3,0]]))
        assert_array_almost_equal([1,2,3,4]*M, dot([1,2,3,4], M.toarray()))
        row = matrix([[1,2,3,4]])
        assert_array_almost_equal(row*M, row*M.todense())

    def test_small_multiplication(self):
        # test that A*x works for x with shape () (1,) and (1,1)
        A = self.spmatrix([[1],[2],[3]])

        assert_(isspmatrix(A * array(1)))
        assert_equal((A * array(1)).todense(), [[1],[2],[3]])
        assert_equal(A * array([1]), array([1,2,3]))
        assert_equal(A * array([[1]]), array([[1],[2],[3]]))

    def test_matvec(self):
        M = self.spmatrix(matrix([[3,0,0],[0,1,0],[2,0,3.0],[2,3,0]]))
        col = matrix([1,2,3]).T
        assert_array_almost_equal(M * col, M.todense() * col)

        #check result dimensions (ticket #514)
        assert_equal((M * array([1,2,3])).shape,(4,))
        assert_equal((M * array([[1],[2],[3]])).shape,(4,1))
        assert_equal((M * matrix([[1],[2],[3]])).shape,(4,1))

        #check result type
        assert_(isinstance( M * array([1,2,3]), ndarray))
        assert_(isinstance( M * matrix([1,2,3]).T, matrix))

        #ensure exception is raised for improper dimensions
        bad_vecs = [array([1,2]), array([1,2,3,4]), array([[1],[2]]),
                    matrix([1,2,3]), matrix([[1],[2]])]
        for x in bad_vecs:
            assert_raises(ValueError, M.__mul__, x)

        # Should this be supported or not?!
        #flat = array([1,2,3])
        #assert_array_almost_equal(M*flat, M.todense()*flat)
        # Currently numpy dense matrices promote the result to a 1x3 matrix,
        # whereas sparse matrices leave the result as a rank-1 array.  Which
        # is preferable?

        # Note: the following command does not work.  Both NumPy matrices
        # and spmatrices should raise exceptions!
        # assert_array_almost_equal(M*[1,2,3], M.todense()*[1,2,3])

        # The current relationship between sparse matrix products and array
        # products is as follows:
        assert_array_almost_equal(M*array([1,2,3]), dot(M.A,[1,2,3]))
        assert_array_almost_equal(M*[[1],[2],[3]], asmatrix(dot(M.A,[1,2,3])).T)
        # Note that the result of M * x is dense if x has a singleton dimension.

        # Currently M.matvec(asarray(col)) is rank-1, whereas M.matvec(col)
        # is rank-2.  Is this desirable?

    def test_matmat_sparse(self):
        a = matrix([[3,0,0],[0,1,0],[2,0,3.0],[2,3,0]])
        a2 = array([[3,0,0],[0,1,0],[2,0,3.0],[2,3,0]])
        b = matrix([[0,1],[1,0],[0,2]],'d')
        asp = self.spmatrix(a)
        bsp = self.spmatrix(b)
        assert_array_almost_equal((asp*bsp).todense(), a*b)
        assert_array_almost_equal( asp*b, a*b)
        assert_array_almost_equal( a*bsp, a*b)
        assert_array_almost_equal( a2*bsp, a*b)

        # Now try performing cross-type multplication:
        csp = bsp.tocsc()
        c = b
        assert_array_almost_equal((asp*csp).todense(), a*c)
        assert_array_almost_equal( asp*c, a*c)

        assert_array_almost_equal( a*csp, a*c)
        assert_array_almost_equal( a2*csp, a*c)
        csp = bsp.tocsr()
        assert_array_almost_equal((asp*csp).todense(), a*c)
        assert_array_almost_equal( asp*c, a*c)

        assert_array_almost_equal( a*csp, a*c)
        assert_array_almost_equal( a2*csp, a*c)
        csp = bsp.tocoo()
        assert_array_almost_equal((asp*csp).todense(), a*c)
        assert_array_almost_equal( asp*c, a*c)

        assert_array_almost_equal( a*csp, a*c)
        assert_array_almost_equal( a2*csp, a*c)

        # Test provided by Andy Fraser, 2006-03-26
        L = 30
        frac = .3
        random.seed(0) # make runs repeatable
        A = zeros((L,2))
        for i in xrange(L):
            for j in xrange(2):
                r = random.random()
                if r < frac:
                    A[i,j] = r/frac

        A = self.spmatrix(A)
        B = A*A.T
        assert_array_almost_equal(B.todense(), A.todense() * A.T.todense())
        assert_array_almost_equal(B.todense(), A.todense() * A.todense().T)

        # check dimension mismatch  2x2 times 3x2
        A = self.spmatrix( [[1,2],[3,4]] )
        B = self.spmatrix( [[1,2],[3,4],[5,6]] )
        assert_raises(ValueError, A.__mul__, B)

    def test_matmat_dense(self):
        a = matrix([[3,0,0],[0,1,0],[2,0,3.0],[2,3,0]])
        asp = self.spmatrix(a)

        # check both array and matrix types
        bs = [ array([[1,2],[3,4],[5,6]]), matrix([[1,2],[3,4],[5,6]]) ]

        for b in bs:
            result = asp*b
            assert_( isinstance(result, type(b)) )
            assert_equal( result.shape, (4,2) )
            assert_equal( result, dot(a,b) )

    def test_sparse_format_conversions(self):
        A = sparse.kron( [[1,0,2],[0,3,4],[5,0,0]], [[1,2],[0,3]] )
        D = A.todense()
        A = self.spmatrix(A)

        for format in ['bsr','coo','csc','csr','dia','dok','lil']:
            a = A.asformat(format)
            assert_equal(a.format,format)
            assert_array_equal(a.todense(), D)

            b = self.spmatrix(D+3j).asformat(format)
            assert_equal(b.format,format)
            assert_array_equal(b.todense(), D+3j)

            c = eval(format + '_matrix')(A)
            assert_equal(c.format,format)
            assert_array_equal(c.todense(), D)

    def test_tobsr(self):
        x = array([[1,0,2,0],[0,0,0,0],[0,0,4,5]])
        y = array([[0,1,2],[3,0,5]])
        A = kron(x,y)
        Asp = self.spmatrix(A)
        for format in ['bsr']:
            fn = getattr(Asp, 'to' + format )

            for X in [ 1, 2, 3, 6 ]:
                for Y in [ 1, 2, 3, 4, 6, 12]:
                    assert_equal( fn(blocksize=(X,Y)).todense(), A)

    def test_transpose(self):
        a = self.datsp.transpose()
        b = self.dat.transpose()
        assert_array_equal(a.todense(), b)
        assert_array_equal(a.transpose().todense(), self.dat)

        assert_array_equal( self.spmatrix((3,4)).T.todense(), zeros((4,3)) )

    def test_add_dense(self):
        # adding a dense matrix to a sparse matrix
        sum1 = self.dat + self.datsp
        assert_array_equal(sum1, 2*self.dat)
        sum2 = self.datsp + self.dat
        assert_array_equal(sum2, 2*self.dat)

    def test_sub_dense(self):
        # subtracting a dense matrix to/from a sparse matrix
        sum1 = 3*self.dat - self.datsp
        assert_array_equal(sum1, 2*self.dat)
        sum2 = 3*self.datsp - self.dat
        assert_array_equal(sum2, 2*self.dat)

    def test_copy(self):
        # Check whether the copy=True and copy=False keywords work
        A = self.datsp

        #check that copy preserves format
        assert_equal(A.copy().format, A.format)
        assert_equal(A.__class__(A,copy=True).format,  A.format)
        assert_equal(A.__class__(A,copy=False).format, A.format)

        assert_equal(A.copy().todense(), A.todense())
        assert_equal(A.__class__(A,copy=True).todense(),  A.todense())
        assert_equal(A.__class__(A,copy=False).todense(), A.todense())

        #check that XXX_matrix.toXXX() works
        toself = getattr(A,'to' + A.format)
        assert_equal(toself().format, A.format)
        assert_equal(toself(copy=True).format, A.format)
        assert_equal(toself(copy=False).format, A.format)

        assert_equal(toself().todense(), A.todense())
        assert_equal(toself(copy=True).todense(), A.todense())
        assert_equal(toself(copy=False).todense(), A.todense())

        # check whether the data is copied?
        # TODO: deal with non-indexable types somehow
        B = A.copy()
        try:
            B[0,0] += 1
            assert_(B[0,0] != A[0,0])
        except NotImplementedError:
            # not all sparse matrices can be indexed
            pass
        except TypeError:
            # not all sparse matrices can be indexed
            pass

    # test that __iter__ is compatible with NumPy matrix
    def test_iterator(self):
        B = np.matrix(np.arange(50).reshape(5, 10))
        A = self.spmatrix(B)

        for x, y in zip(A, B):
            assert_equal(x.todense(), y)

    # Eventually we'd like to allow matrix products between dense
    # and sparse matrices using the normal dot() function:
    #def test_dense_dot_sparse(self):
    #    a = array([1.,2.,3.])
    #    dense_dot_dense = dot(a, self.dat)
    #    dense_dot_sparse = dot(a, self.datsp)
    #    assert_array_equal(dense_dot_dense, dense_dot_sparse)

    #def test_sparse_dot_dense(self):
    #    b = array([1.,2.,3.,4.])
    #    dense_dot_dense = dot(self.dat, b)
    #    dense_dot_sparse = dot(self.datsp, b)
    #    assert_array_equal(dense_dot_dense, dense_dot_sparse)


class _TestInplaceArithmetic:
    def test_imul_scalar(self):
        a = self.datsp.copy()
        a *= 2
        assert_array_equal(self.dat*2,a.todense())

        a = self.datsp.copy()
        a *= 17.3
        assert_array_equal(self.dat*17.3,a.todense())

    def test_idiv_scalar(self):
        a = self.datsp.copy()
        a /= 2
        assert_array_equal(self.dat/2,a.todense())

        a = self.datsp.copy()
        a /= 17.3
        assert_array_equal(self.dat/17.3,a.todense())


class _TestGetSet:
    def test_getelement(self):
        D = array([[1,0,0],
                   [4,3,0],
                   [0,2,0],
                   [0,0,0]])
        A = self.spmatrix(D)

        M,N = D.shape

        for i in range(-M, M):
            for j in range(-N, N):
                assert_equal(A[i,j], D[i,j])

        for ij in [(0,3),(-1,3),(4,0),(4,3),(4,-1)]:
            assert_raises(IndexError, A.__getitem__, ij)

    def test_setelement(self):
        A = self.spmatrix((3,4))
        A[ 0, 0] = 0 # bug 870
        A[ 1, 2] = 4.0
        A[ 0, 1] = 3
        A[ 2, 0] = 2.0
        A[ 0,-1] = 8
        A[-1,-2] = 7
        A[ 0, 1] = 5
        assert_array_equal(A.todense(),[[0,5,0,8],[0,0,4,0],[2,0,7,0]])

        for ij in [(0,4),(-1,4),(3,0),(3,4),(3,-1)]:
            assert_raises(IndexError, A.__setitem__, ij, 123.0)

        for v in [[1,2,3], array([1,2,3])]:
            assert_raises(ValueError, A.__setitem__, (0,0), v)

        for v in [3j]:
            assert_raises(TypeError, A.__setitem__, (0,0), v)

    def test_scalar_assign_2(self):
        n, m = (5, 10)
        def _test_set(i, j, nitems):
            msg = "%r ; %r ; %r" % (i, j, nitems)
            A = self.spmatrix((n, m))
            A[i, j] = 1
            assert_almost_equal(A.sum(), nitems, err_msg=msg)
            assert_almost_equal(A[i, j], 1, err_msg=msg)

        # [i,j]
        for i, j in [(2, 3), (-1, 8), (-1, -2), (array(-1), -2), (-1, array(-2)),
                     (array(-1), array(-2))]:
            _test_set(i, j, 1)

    def test_index_scalar_assign(self):
        A = self.spmatrix((5, 5))
        B = np.zeros((5, 5))
        for C in [A, B]:
            C[0,1] = 1
            C[3,0] = 4
            C[3,0] = 9
        assert_array_equal(A.toarray(), B)


class _TestSolve:
    def test_solve(self):
        # Test whether the lu_solve command segfaults, as reported by Nils
        # Wagner for a 64-bit machine, 02 March 2005 (EJS)
        n = 20
        np.random.seed(0) # make tests repeatable
        A = zeros((n,n), dtype=complex)
        x = np.random.rand(n)
        y = np.random.rand(n-1)+1j*np.random.rand(n-1)
        r = np.random.rand(n)
        for i in range(len(x)):
            A[i,i] = x[i]
        for i in range(len(y)):
            A[i,i+1] = y[i]
            A[i+1,i] = conjugate(y[i])
        A = self.spmatrix(A)
        x = splu(A).solve(r)
        assert_almost_equal(A*x,r)


class _TestSlicing:
    def test_get_horiz_slice(self):
        B = asmatrix(arange(50.).reshape(5,10))
        A = self.spmatrix(B)
        assert_array_equal(B[1,:], A[1,:].todense())
        assert_array_equal(B[1,2:5], A[1,2:5].todense())

        C = matrix([[1, 2, 1], [4, 0, 6], [0, 0, 0], [0, 0, 1]])
        D = self.spmatrix(C)
        assert_array_equal(C[1, 1:3], D[1, 1:3].todense())

        # Now test slicing when a row contains only zeros
        E = matrix([[1, 2, 1], [4, 0, 0], [0, 0, 0], [0, 0, 1]])
        F = self.spmatrix(E)
        assert_array_equal(E[1, 1:3], F[1, 1:3].todense())
        assert_array_equal(E[2, -2:], F[2, -2:].A)

        # The following should raise exceptions:
        assert_raises(IndexError, A.__getitem__, (slice(None), 11))
        assert_raises(IndexError, A.__getitem__, (6, slice(3, 7)))

    def test_get_vert_slice(self):
        B = asmatrix(arange(50.).reshape(5,10))
        A = self.spmatrix(B)
        assert_array_equal(B[2:5,0], A[2:5,0].todense())
        assert_array_equal(B[:,1], A[:,1].todense())

        C = matrix([[1, 2, 1], [4, 0, 6], [0, 0, 0], [0, 0, 1]])
        D = self.spmatrix(C)
        assert_array_equal(C[1:3, 1], D[1:3, 1].todense())
        assert_array_equal(C[:, 2], D[:, 2].todense())

        # Now test slicing when a column contains only zeros
        E = matrix([[1, 0, 1], [4, 0, 0], [0, 0, 0], [0, 0, 1]])
        F = self.spmatrix(E)
        assert_array_equal(E[:, 1], F[:, 1].todense())
        assert_array_equal(E[-2:, 2], F[-2:, 2].todense())

        # The following should raise exceptions:
        assert_raises(IndexError, A.__getitem__, (slice(None), 11))
        assert_raises(IndexError, A.__getitem__, (6, slice(3, 7)))

    def test_get_slices(self):
        B = asmatrix(arange(50.).reshape(5,10))
        A = self.spmatrix(B)
        assert_array_equal(A[2:5,0:3].todense(), B[2:5,0:3])
        assert_array_equal(A[1:,:-1].todense(),  B[1:,:-1])
        assert_array_equal(A[:-1,1:].todense(),  B[:-1,1:])

        # Now test slicing when a column contains only zeros
        E = matrix([[1, 0, 1], [4, 0, 0], [0, 0, 0], [0, 0, 1]])
        F = self.spmatrix(E)
        assert_array_equal(E[1:2, 1:2], F[1:2, 1:2].todense())
        assert_array_equal(E[:, 1:], F[:, 1:].todense())

    def test_non_unit_stride_2d_indexing(self):
        # Regression test -- used to silently ignore the stride.
        v0 = np.random.rand(50, 50)
        try:
            v = self.spmatrix(v0)[0:25:2, 2:30:3]
        except ValueError:
            # if unsupported
            raise nose.SkipTest("feature not implemented")

        assert_array_equal(v.todense(),
                           v0[0:25:2, 2:30:3])

    def test_slicing_2(self):
        B = asmatrix(arange(50).reshape(5,10))
        A = self.spmatrix( B )

        # [i,j]
        assert_equal(A[2,3],  B[2,3])
        assert_equal(A[-1,8], B[-1,8])
        assert_equal(A[-1,-2],B[-1,-2])
        assert_equal(A[array(-1),-2],B[-1,-2])
        assert_equal(A[-1,array(-2)],B[-1,-2])
        assert_equal(A[array(-1),array(-2)],B[-1,-2])

        # [i,1:2]
        assert_equal(A[2,:].todense(),   B[2,:])
        assert_equal(A[2,5:-2].todense(),B[2,5:-2])
        assert_equal(A[array(2),5:-2].todense(),B[2,5:-2])

        # [1:2,j]
        assert_equal(A[:,2].todense(),   B[:,2])
        assert_equal(A[3:4,9].todense(), B[3:4,9])
        assert_equal(A[1:4,-5].todense(),B[1:4,-5])
        assert_equal(A[2:-1,3].todense(),B[2:-1,3])
        assert_equal(A[2:-1,array(3)].todense(),B[2:-1,3])

        # [1:2,1:2]
        assert_equal(A[1:2,1:2].todense(),B[1:2,1:2])
        assert_equal(A[4:,3:].todense(),  B[4:,3:])
        assert_equal(A[:4,:5].todense(),  B[:4,:5])
        assert_equal(A[2:-1,:5].todense(),B[2:-1,:5])

        # [i]
        assert_equal(A[1,:].todense(), B[1,:])
        assert_equal(A[-2,:].todense(),B[-2,:])
        assert_equal(A[array(-2),:].todense(),B[-2,:])

        # [1:2]
        assert_equal(A[1:4].todense(), B[1:4])
        assert_equal(A[1:-2].todense(),B[1:-2])

        # Check bug reported by Robert Cimrman:
        # http://thread.gmane.org/gmane.comp.python.scientific.devel/7986
        s = slice(int8(2),int8(4),None)
        assert_equal(A[s,:].todense(), B[2:4,:])
        assert_equal(A[:,s].todense(), B[:,2:4])

    def test_slicing_3(self):
        B = asmatrix(arange(50).reshape(5,10))
        A = self.spmatrix( B )

        s_ = np.s_
        slices = [s_[:2], s_[1:2], s_[3:], s_[3::2],
                  s_[8:3:-1], s_[4::-2], s_[:5:-1],
                  0, 1, s_[:], s_[1:5], -1, -2, -5,
                  array(-1), np.int8(-3)]

        for j, a in enumerate(slices):
            x = A[a]
            y = B[a]
            if y.shape == ():
                assert_equal(x, y, repr(a))
            else:
                if x.size == 0 and y.size == 0:
                    pass
                else:
                    assert_array_equal(x.todense(), y, repr(a))

        for i, a in enumerate(slices):
            for j, b in enumerate(slices):
                x = A[a,b]
                y = B[a,b]

                if b == np.array(-1) and isinstance(b, np.ndarray):
                    # Bug in np.matrix
                    # https://github.com/numpy/numpy/issues/3110
                    y = B[a,-1]

                if y.shape == ():
                    assert_equal(x, y, repr((a, b)))
                else:
                    if x.size == 0 and y.size == 0:
                        pass
                    else:
                        assert_array_equal(x.todense(), y, repr((a, b)))


class _TestSlicingAssign:
    def test_slice_scalar_assign(self):
        A = self.spmatrix((5, 5))
        B = np.zeros((5, 5))
        for C in [A, B]:
            C[0:1,1] = 1
            C[3:0,0] = 4
            C[3:4,0] = 9
            C[0,4:] = 1
            C[3::-1,4:] = 9
        assert_array_equal(A.toarray(), B)

    def test_slice_assign_2(self):
        n, m = (5, 10)
        def _test_set(i, j):
            msg = "i=%r; j=%r" % (i, j)
            A = self.spmatrix((n, m))
            A[i, j] = 1
            B = np.zeros((n, m))
            B[i, j] = 1
            assert_array_almost_equal(A.todense(), B, err_msg=msg)
        # [i,1:2]
        for i, j in [(2, slice(3)), (2, slice(None, 10, 4)), (2, slice(5, -2)),
                     (array(2), slice(5, -2))]:
            _test_set(i, j)

    def test_self_self_assignment(self):
        # Tests whether a row of one lil_matrix can be assigned to
        # another.
        B = self.spmatrix((4,3))
        B[0,0] = 2
        B[1,2] = 7
        B[2,1] = 3
        B[3,0] = 10

        A = B / 10
        B[0,:] = A[0,:]
        assert_array_equal(A[0,:].A, B[0,:].A)

        A = B / 10
        B[:,:] = A[:1,:1]
        assert_equal(A[0,0], B[3,2])

        A = B / 10
        B[:-1,0] = A[0,:].T
        assert_array_equal(A[0,:].A.T, B[:-1,0].A)

    def test_slice_assignment(self):
        B = self.spmatrix((4,3))
        B[0,0] = 5
        B[1,2] = 3
        B[2,1] = 7

        expected = array([[10,0,0],
                          [0,0,6],
                          [0,14,0],
                          [0,0,0]])

        B[:,:] = B+B
        assert_array_equal(B.todense(),expected)

        block = [[1,0],[0,4]]
        B[:2,:2] = csc_matrix(array(block))
        assert_array_equal(B.todense()[:2,:2],block)

    def test_set_slice(self):
        A = self.spmatrix((5,10))
        B = matrix(zeros((5,10), float))

        s_ = np.s_
        slices = [s_[:2], s_[1:2], s_[3:], s_[3::2],
                  s_[8:3:-1], s_[4::-2], s_[:5:-1],
                  0, 1, s_[:], s_[1:5], -1, -2, -5,
                  array(-1), np.int8(-3)]

        for j, a in enumerate(slices):
            A[a] = j
            B[a] = j
            assert_array_equal(A.todense(), B, repr(a))

        for i, a in enumerate(slices):
            for j, b in enumerate(slices):
                A[a,b] = 10*i + 1000*(j+1)
                B[a,b] = 10*i + 1000*(j+1)
                assert_array_equal(A.todense(), B, repr((a, b)))

        A[0, 1:10:2] = xrange(1,10,2)
        B[0, 1:10:2] = xrange(1,10,2)
        assert_array_equal(A.todense(), B)
        A[1:5:2,0] = np.array(range(1,5,2))[:,None]
        B[1:5:2,0] = np.array(range(1,5,2))[:,None]
        assert_array_equal(A.todense(), B)

        # The next commands should raise exceptions
        assert_raises(ValueError, A.__setitem__, (0, 0), list(range(100)))
        assert_raises(ValueError, A.__setitem__, (0, 0), arange(100))
        assert_raises(ValueError, A.__setitem__, (0, slice(None)),
                      list(range(100)))
        assert_raises(ValueError, A.__setitem__, (slice(None), 1),
                      list(range(100)))
        assert_raises(ValueError, A.__setitem__, (slice(None), 1), A.copy())
        assert_raises(ValueError, A.__setitem__,
                      ([[1, 2, 3], [0, 3, 4]], [1, 2, 3]), [1, 2, 3, 4])
        assert_raises(ValueError, A.__setitem__,
                      ([[1, 2, 3], [0, 3, 4], [4, 1, 3]],
                       [[1, 2, 4], [0, 1, 3]]), [2, 3, 4])


class _TestFancyIndexing:
    """Tests fancy indexing features.  The tests for any matrix formats
    that implement these features should derive from this class.
    """

    def test_bad_index(self):
        A = self.spmatrix(np.zeros([5, 5]))
        assert_raises((IndexError, ValueError, TypeError), A.__getitem__, "foo")
        assert_raises((IndexError, ValueError, TypeError), A.__getitem__, (2, "foo"))

    def test_fancy_indexing(self):
        B = asmatrix(arange(50).reshape(5,10))
        A = self.spmatrix( B )

        def todense(a):
            if isinstance(a, np.ndarray):
                return a
            return a.todense()

        # [i]
        assert_equal(A[[1,3]].todense(),  B[[1,3]])

        # [i,[1,2]]
        assert_equal(A[3,[1,3]].todense(),  B[3,[1,3]])
        assert_equal(A[-1,[2,-5]].todense(),B[-1,[2,-5]])
        assert_equal(A[array(-1),[2,-5]].todense(),B[-1,[2,-5]])
        assert_equal(A[-1,array([2,-5])].todense(),B[-1,[2,-5]])
        assert_equal(A[array(-1),array([2,-5])].todense(),B[-1,[2,-5]])

        # [1:2,[1,2]]
        assert_equal(A[:,[2,8,3,-1]].todense(),B[:,[2,8,3,-1]])
        assert_equal(A[3:4,[9]].todense(),     B[3:4,[9]])
        assert_equal(A[1:4,[-1,-5]].todense(), B[1:4,[-1,-5]])
        assert_equal(A[1:4,array([-1,-5])].todense(), B[1:4,[-1,-5]])

        # [[1,2],j]
        assert_equal(A[[1,3],3].todense(),   B[[1,3],3])
        assert_equal(A[[2,-5],-4].todense(), B[[2,-5],-4])
        assert_equal(A[array([2,-5]),-4].todense(), B[[2,-5],-4])
        assert_equal(A[[2,-5],array(-4)].todense(), B[[2,-5],-4])
        assert_equal(A[array([2,-5]),array(-4)].todense(), B[[2,-5],-4])

        # [[1,2],1:2]
        assert_equal(A[[1,3],:].todense(),    B[[1,3],:])
        assert_equal(A[[2,-5],8:-1].todense(),B[[2,-5],8:-1])
        assert_equal(A[array([2,-5]),8:-1].todense(),B[[2,-5],8:-1])

        # [[1,2],[1,2]]
        assert_equal(todense(A[[1,3],[2,4]]),   B[[1,3],[2,4]])
        assert_equal(todense(A[[-1,-3],[2,-4]]), B[[-1,-3],[2,-4]])
        assert_equal(todense(A[array([-1,-3]),[2,-4]]), B[[-1,-3],[2,-4]])
        assert_equal(todense(A[[-1,-3],array([2,-4])]), B[[-1,-3],[2,-4]])
        assert_equal(todense(A[array([-1,-3]),array([2,-4])]), B[[-1,-3],[2,-4]])

        # [[[1],[2]],[1,2]]
        assert_equal(A[[[1],[3]],[2,4]].todense(),        B[[[1],[3]],[2,4]])
        assert_equal(A[[[-1],[-3],[-2]],[2,-4]].todense(),B[[[-1],[-3],[-2]],[2,-4]])
        assert_equal(A[array([[-1],[-3],[-2]]),[2,-4]].todense(),B[[[-1],[-3],[-2]],[2,-4]])
        assert_equal(A[[[-1],[-3],[-2]],array([2,-4])].todense(),B[[[-1],[-3],[-2]],[2,-4]])
        assert_equal(A[array([[-1],[-3],[-2]]),array([2,-4])].todense(),B[[[-1],[-3],[-2]],[2,-4]])

        # [[1,2]]
        assert_equal(A[[1,3]].todense(),  B[[1,3]])
        assert_equal(A[[-1,-3]].todense(),B[[-1,-3]])
        assert_equal(A[array([-1,-3])].todense(),B[[-1,-3]])

        # [[1,2],:][:,[1,2]]
        assert_equal(A[[1,3],:][:,[2,4]].todense(),    B[[1,3],:][:,[2,4]]    )
        assert_equal(A[[-1,-3],:][:,[2,-4]].todense(), B[[-1,-3],:][:,[2,-4]] )
        assert_equal(A[array([-1,-3]),:][:,array([2,-4])].todense(), B[[-1,-3],:][:,[2,-4]] )

        # [:,[1,2]][[1,2],:]
        assert_equal(A[:,[1,3]][[2,4],:].todense(),    B[:,[1,3]][[2,4],:]    )
        assert_equal(A[:,[-1,-3]][[2,-4],:].todense(), B[:,[-1,-3]][[2,-4],:] )
        assert_equal(A[:,array([-1,-3])][array([2,-4]),:].todense(), B[:,[-1,-3]][[2,-4],:] )

        # Check bug reported by Robert Cimrman:
        # http://thread.gmane.org/gmane.comp.python.scientific.devel/7986
        s = slice(int8(2),int8(4),None)
        assert_equal(A[s,:].todense(), B[2:4,:])
        assert_equal(A[:,s].todense(), B[:,2:4])

    def test_fancy_indexing_randomized(self):
        random.seed(1234) # make runs repeatable

        NUM_SAMPLES = 50
        M = 6
        N = 4

        D = np.asmatrix(np.random.rand(M,N))
        D = np.multiply(D, D > 0.5)

        I = np.random.random_integers(-M + 1, M - 1, size=NUM_SAMPLES)
        J = np.random.random_integers(-N + 1, N - 1, size=NUM_SAMPLES)

        S = self.spmatrix(D)

        SIJ = S[I,J]
        if isspmatrix(SIJ):
            SIJ = SIJ.todense()
        assert_equal(SIJ, D[I,J])

        I_bad = I + M
        J_bad = J - N

        assert_raises(IndexError, S.__getitem__, (I_bad,J))
        assert_raises(IndexError, S.__getitem__, (I,J_bad))

    def test_fancy_indexing_boolean(self):
        random.seed(1234) # make runs repeatable

        B = asmatrix(arange(50).reshape(5,10))
        A = self.spmatrix( B )

        I = np.array(np.random.randint(0, 2, size=5), dtype=bool)
        J = np.array(np.random.randint(0, 2, size=10), dtype=bool)
        X = np.array(np.random.randint(0, 2, size=(5, 10)), dtype=bool)

        assert_equal(A[I].todense(), B[I])
        assert_equal(A[:,J].todense(), B[:, J])
        assert_equal(A[X].todense(), B[X])
        assert_equal(A[B > 9].todense(), B[B > 9])

        I = np.array([True, False, True, True, False])
        J = np.array([False, True, True, False, True])

        assert_equal(A[I, J].todense(), B[I, J])

        Z = np.array(np.random.randint(0, 2, size=(5, 11)), dtype=bool)
        Y = np.array(np.random.randint(0, 2, size=(6, 10)), dtype=bool)

        assert_raises(IndexError, A.__getitem__, Z)
        assert_raises(IndexError, A.__getitem__, Y)
        assert_raises(ValueError, A.__getitem__, (X, 1))


class _TestFancyIndexingAssign:
    def test_bad_index_assign(self):
        A = self.spmatrix(np.zeros([5, 5]))
        assert_raises((IndexError, ValueError, TypeError), A.__setitem__, "foo", 2)
        assert_raises((IndexError, ValueError, TypeError), A.__setitem__, (2, "foo"), 5)

    def test_fancy_indexing_set(self):
        n, m = (5, 10)
        def _test_set_slice(i, j):
            A = self.spmatrix((n, m))
            A[i, j] = 1
            B = asmatrix(np.zeros((n, m)))
            B[i, j] = 1
            assert_array_almost_equal(A.todense(), B)
        # [1:2,1:2]
        for i, j in [((2, 3, 4), slice(None, 10, 4)),
                     (np.arange(3), slice(5, -2)),
                     (slice(2, 5), slice(5, -2))]:
            _test_set_slice(i, j)
        for i, j in [(np.arange(3), np.arange(3)), ((0, 3, 4), (1, 2, 4))]:
            _test_set_slice(i, j)

    def test_sequence_assignment(self):
        A = self.spmatrix((4,3))
        B = self.spmatrix(eye(3,4))

        i0 = [0,1,2]
        i1 = (0,1,2)
        i2 = array( i0 )

        A[0,i0] = B[i0,0].T
        A[1,i1] = B[i1,1].T
        A[2,i2] = B[i2,2].T
        assert_array_equal(A.todense(),B.T.todense())

        # column slice
        A = self.spmatrix((2,3))
        A[1,1:3] = [10,20]
        assert_array_equal(A.todense(), [[0,0,0],[0,10,20]])

        # row slice
        A = self.spmatrix((3,2))
        A[1:3,1] = [[10],[20]]
        assert_array_equal(A.todense(), [[0,0],[0,10],[0,20]])

        # both slices
        A = self.spmatrix((3,3))
        B = asmatrix(np.zeros((3,3)))
        for C in [A, B]:
            C[[0,1,2], [0,1,2]] = [4,5,6]
        assert_array_equal(A.toarray(), B)

        # both slices (2)
        A = self.spmatrix((4, 3))
        A[(1, 2, 3), (0, 1, 2)] = [1, 2, 3]
        assert_almost_equal(A.sum(), 6)
        B = asmatrix(np.zeros((4, 3)))
        B[(1, 2, 3), (0, 1, 2)] = [1, 2, 3]
        assert_array_equal(A.todense(), B)


class _TestFancyMultidim:
    def test_fancy_indexing_ndarray(self):
        sets = [
            (np.array([[1], [2], [3]]), np.array([3, 4, 2])),
            (np.array([[1], [2], [3]]), np.array([[3, 4, 2]])),
            (np.array([[1, 2, 3]]), np.array([[3], [4], [2]])),
            (np.array([1, 2, 3]), np.array([[3], [4], [2]])),
            (np.array([[1, 2, 3], [3, 4, 2]]),
             np.array([[5, 6, 3], [2, 3, 1]]))
            ]
        # These inputs generate 3-D outputs
        #    (np.array([[[1], [2], [3]], [[3], [4], [2]]]),
        #     np.array([[[5], [6], [3]], [[2], [3], [1]]])),

        for I, J in sets:
            np.random.seed(1234)
            D = np.asmatrix(np.random.rand(5, 7))
            S = self.spmatrix(D)

            SIJ = S[I,J]
            if isspmatrix(SIJ):
                SIJ = SIJ.todense()
            assert_equal(SIJ, D[I,J])

            I_bad = I + 5
            J_bad = J + 7

            assert_raises(IndexError, S.__getitem__, (I_bad,J))
            assert_raises(IndexError, S.__getitem__, (I,J_bad))

            # This would generate 3-D arrays -- not supported
            assert_raises(IndexError, S.__getitem__, ([I, I], slice(None)))
            assert_raises(IndexError, S.__getitem__, (slice(None), [J, J]))


class _TestFancyMultidimAssign:
    def test_fancy_assign_ndarray(self):
        np.random.seed(1234)

        D = np.asmatrix(np.random.rand(5, 7))
        S = self.spmatrix(D)
        X = np.random.rand(2, 3)

        I = np.array([[1, 2, 3], [3, 4, 2]])
        J = np.array([[5, 6, 3], [2, 3, 1]])

        S[I,J] = X
        D[I,J] = X
        assert_equal(S.todense(), D)

        I_bad = I + 5
        J_bad = J + 7

        C = [1, 2, 3]

        S[I,J] = C
        D[I,J] = C
        assert_equal(S.todense(), D)

        S[I,J] = 3
        D[I,J] = 3
        assert_equal(S.todense(), D)

        assert_raises(IndexError, S.__setitem__, (I_bad,J), C)
        assert_raises(IndexError, S.__setitem__, (I,J_bad), C)

    def test_fancy_indexing_multidim_set(self):
        n, m = (5, 10)
        def _test_set_slice(i, j):
            A = self.spmatrix((n, m))
            A[i, j] = 1
            B = asmatrix(np.zeros((n, m)))
            B[i, j] = 1
            assert_array_almost_equal(A.todense(), B)
        # [[[1, 2], [1, 2]], [1, 2]]
        for i, j in [(np.array([[1, 2], [1, 3]]), [1, 3]),
                        (np.array([0, 4]), [[0, 3], [1, 2]]),
                        ([[1, 2, 3], [0, 2, 4]],  [[0, 4, 3], [4, 1, 2]])]:
            _test_set_slice(i, j)

    def test_fancy_assign_list(self):
        np.random.seed(1234)

        D = np.asmatrix(np.random.rand(5, 7))
        S = self.spmatrix(D)
        X = np.random.rand(2, 3)

        I = [[1, 2, 3], [3, 4, 2]]
        J = [[5, 6, 3], [2, 3, 1]]

        S[I,J] = X
        D[I,J] = X
        assert_equal(S.todense(), D)

        I_bad = [[ii + 5 for ii in i] for i in I]
        J_bad = [[jj + 7 for jj in j] for j in J]
        C = [1, 2, 3]

        S[I,J] = C
        D[I,J] = C
        assert_equal(S.todense(), D)

        S[I,J] = 3
        D[I,J] = 3
        assert_equal(S.todense(), D)

        assert_raises(IndexError, S.__setitem__, (I_bad,J), C)
        assert_raises(IndexError, S.__setitem__, (I,J_bad), C)

    def test_fancy_assign_slice(self):
        np.random.seed(1234)

        D = np.asmatrix(np.random.rand(5, 7))
        S = self.spmatrix(D)
        X = np.random.rand(2, 3)

        I = [[1, 2, 3], [3, 4, 2]]
        J = [[5, 6, 3], [2, 3, 1]]

        I_bad = [[ii + 5 for ii in i] for i in I]
        J_bad = [[jj + 7 for jj in j] for j in J]

        C = [1, 2, 3, 4, 5, 6, 7]
        assert_raises(IndexError, S.__setitem__, (I_bad, slice(None)), C)
        assert_raises(IndexError, S.__setitem__, (slice(None), J_bad), C)


class _TestArithmetic:
    """
    Test real/complex arithmetic
    """
    def __arith_init(self):
        #these can be represented exactly in FP (so arithmetic should be exact)
        self.__A = matrix([[   -1.5,    6.5,       0,    2.25,  0,  0],
                         [  3.125, -7.875,   0.625,       0,  0,  0],
                         [      0,      0,  -0.125,     1.0,  0,  0],
                         [      0,      0,   8.375,       0,  0,  0]],'float64')
        self.__B = matrix([[  0.375,       0,    0,   0,      -5,     2.5],
                         [  14.25,   -3.75,    0,   0,  -0.125,       0],
                         [      0,    7.25,    0,   0,       0,       0],
                         [   18.5, -0.0625,    0,   0,       0,       0]],'complex128')
        self.__B.imag = matrix([[    1.25,     0,   0,   0,  6, -3.875],
                              [    2.25, 4.125,   0,   0,  0,   2.75],
                              [       0, 4.125,   0,   0,  0,      0],
                              [ -0.0625,     0,   0,   0,  0,      0]],'float64')

        #fractions are all x/16ths
        assert_array_equal((self.__A*16).astype('int32'),16*self.__A)
        assert_array_equal((self.__B.real*16).astype('int32'),16*self.__B.real)
        assert_array_equal((self.__B.imag*16).astype('int32'),16*self.__B.imag)

        self.__Asp = self.spmatrix(self.__A)
        self.__Bsp = self.spmatrix(self.__B)

    def test_add_sub(self):
        self.__arith_init()

        #basic tests
        assert_array_equal((self.__Asp+self.__Bsp).todense(),self.__A+self.__B)

        #check conversions
        for x in supported_dtypes:
            A   = self.__A.astype(x)
            Asp = self.spmatrix(A)
            for y in supported_dtypes:
                if not np.issubdtype(y, np.complexfloating):
                    B   = self.__B.real.astype(y)
                else:
                    B   = self.__B.astype(y)
                Bsp = self.spmatrix(B)

                #addition
                D1 = A + B
                S1 = Asp + Bsp

                assert_equal(S1.dtype,D1.dtype)
                assert_array_equal(S1.todense(),D1)
                assert_array_equal(Asp + B,D1)          # check sparse + dense
                assert_array_equal(A + Bsp,D1)          # check dense + sparse

                #subtraction
                D1 = A - B
                S1 = Asp - Bsp

                assert_equal(S1.dtype,D1.dtype)
                assert_array_equal(S1.todense(),D1)
                assert_array_equal(Asp - B,D1)          # check sparse - dense
                assert_array_equal(A - Bsp,D1)          # check dense - sparse

    def test_mu(self):
        self.__arith_init()

        #basic tests
        assert_array_equal((self.__Asp*self.__Bsp.T).todense(),self.__A*self.__B.T)

        for x in supported_dtypes:
            A   = self.__A.astype(x)
            Asp = self.spmatrix(A)
            for y in supported_dtypes:
                if np.issubdtype(y, np.complexfloating):
                    B   = self.__B.astype(y)
                else:
                    B   = self.__B.real.astype(y)
                Bsp = self.spmatrix(B)

                D1 = A * B.T
                S1 = Asp * Bsp.T

                assert_array_equal(S1.todense(),D1)
                assert_equal(S1.dtype,D1.dtype)


class _TestMinMax(object):
    def test_minmax(self):
        for dtype in [np.float32, np.float64, np.int32, np.int64]:
            D = np.arange(20, dtype=dtype).reshape(5,4)

            X = self.spmatrix(D)
            assert_equal(X.min(), 0)
            assert_equal(X.max(), 19)
            assert_equal(X.min().dtype, dtype)
            assert_equal(X.max().dtype, dtype)

            D *= -1
            X = self.spmatrix(D)
            assert_equal(X.min(), -19)
            assert_equal(X.max(), 0)

            D += 5
            X = self.spmatrix(D)
            assert_equal(X.min(), -14)
            assert_equal(X.max(), 5)

        # try a fully dense matrix
        X = self.spmatrix(np.arange(1, 10).reshape(3, 3))
        assert_equal(X.min(), 1)
        assert_equal(X.min().dtype, X.dtype)

        X = -X
        assert_equal(X.max(), -1)

        # and a fully sparse matrix
        Z = self.spmatrix(np.zeros(1))
        assert_equal(Z.min(), 0)
        assert_equal(Z.max(), 0)
        assert_equal(Z.max().dtype, Z.dtype)

        # another test
        D = np.arange(20, dtype=float).reshape(5,4)
        D[0:2, :] = 0
        X = self.spmatrix(D)
        assert_equal(X.min(), 0)
        assert_equal(X.max(), 19)


#------------------------------------------------------------------------------
# Tailored base class for generic tests
#------------------------------------------------------------------------------

def _possibly_unimplemented(cls, require=True):
    """
    Construct a class that either runs tests as usual (require=True),
    or each method raises SkipTest if it encounters a common error.
    """
    if require:
        return cls
    else:
        def wrap(fc):
            def wrapper(*a, **kw):
                try:
                    return fc(*a, **kw)
                except (NotImplementedError, TypeError, ValueError,
                        IndexError, AttributeError):
                    raise nose.SkipTest("feature not implemented")

            wrapper.__name__ = fc.__name__
            return wrapper

        new_dict = dict(cls.__dict__)
        for name, func in cls.__dict__.items():
            if name.startswith('test_'):
                new_dict[name] = wrap(func)
        return type(cls.__name__ + "NotImplemented",
                    cls.__bases__,
                    new_dict)


def sparse_test_class(getset=True, slicing=True, slicing_assign=True,
                      fancy_indexing=True, fancy_assign=True,
                      fancy_multidim_indexing=True, fancy_multidim_assign=True,
                      minmax=True):
    """
    Construct a base class, optionally converting some of the tests in
    the suite to check that the feature is not implemented.
    """
    bases = (_TestCommon,
             _possibly_unimplemented(_TestGetSet, getset),
             _TestSolve,
             _TestInplaceArithmetic,
             _TestArithmetic,
             _possibly_unimplemented(_TestSlicing, slicing),
             _possibly_unimplemented(_TestSlicingAssign, slicing_assign),
             _possibly_unimplemented(_TestFancyIndexing, fancy_indexing),
             _possibly_unimplemented(_TestFancyIndexingAssign,
                                     fancy_assign),
             _possibly_unimplemented(_TestFancyMultidim,
                                     fancy_indexing and fancy_multidim_indexing),
             _possibly_unimplemented(_TestFancyMultidimAssign,
                                     fancy_multidim_assign and fancy_assign),
             _possibly_unimplemented(_TestMinMax, minmax),
             TestCase)

    # check that test names do not clash
    names = {}
    for cls in bases:
        for name in cls.__dict__:
            if not name.startswith('test_'):
                continue
            old_cls = names.get(name)
            if old_cls is not None:
                raise ValueError("Test class %s overloads test %s defined in %s" % (
                    cls.__name__, name, old_cls.__name__))
            names[name] = cls

    return type("TestBase", bases, {})


#------------------------------------------------------------------------------
# Matrix class based tests
#------------------------------------------------------------------------------

class TestCSR(sparse_test_class(slicing_assign=False, fancy_assign=False,
                                fancy_multidim_indexing=False)):
    spmatrix = csr_matrix

    def test_constructor1(self):
        b = matrix([[0,4,0],
                   [3,0,0],
                   [0,2,0]],'d')
        bsp = csr_matrix(b)
        assert_array_almost_equal(bsp.data,[4,3,2])
        assert_array_equal(bsp.indices,[1,0,1])
        assert_array_equal(bsp.indptr,[0,1,2,3])
        assert_equal(bsp.getnnz(),3)
        assert_equal(bsp.getformat(),'csr')
        assert_array_equal(bsp.todense(),b)

    def test_constructor2(self):
        b = zeros((6,6),'d')
        b[3,4] = 5
        bsp = csr_matrix(b)
        assert_array_almost_equal(bsp.data,[5])
        assert_array_equal(bsp.indices,[4])
        assert_array_equal(bsp.indptr,[0,0,0,0,1,1,1])
        assert_array_almost_equal(bsp.todense(),b)

    def test_constructor3(self):
        b = matrix([[1,0],
                   [0,2],
                   [3,0]],'d')
        bsp = csr_matrix(b)
        assert_array_almost_equal(bsp.data,[1,2,3])
        assert_array_equal(bsp.indices,[0,1,0])
        assert_array_equal(bsp.indptr,[0,1,2,3])
        assert_array_almost_equal(bsp.todense(),b)

### currently disabled
##    def test_constructor4(self):
##        """try using int64 indices"""
##        data = arange( 6 ) + 1
##        col = array( [1, 2, 1, 0, 0, 2], dtype='int64' )
##        ptr = array( [0, 2, 4, 6], dtype='int64' )
##
##        a = csr_matrix( (data, col, ptr), shape = (3,3) )
##
##        b = matrix([[0,1,2],
##                    [4,3,0],
##                    [5,0,6]],'d')
##
##        assert_equal(a.indptr.dtype,numpy.dtype('int64'))
##        assert_equal(a.indices.dtype,numpy.dtype('int64'))
##        assert_array_equal(a.todense(),b)

    def test_constructor4(self):
        # using (data, ij) format
        row  = array([2, 3, 1, 3, 0, 1, 3, 0, 2, 1, 2])
        col  = array([0, 1, 0, 0, 1, 1, 2, 2, 2, 2, 1])
        data = array([  6.,  10.,   3.,   9.,   1.,   4.,
                              11.,   2.,   8.,   5.,   7.])

        ij = vstack((row,col))
        csr = csr_matrix((data,ij),(4,3))
        assert_array_equal(arange(12).reshape(4,3),csr.todense())

    def test_constructor5(self):
        # infer dimensions from arrays
        indptr  = array([0,1,3,3])
        indices = array([0,5,1,2])
        data    = array([1,2,3,4])
        csr = csr_matrix((data, indices, indptr))
        assert_array_equal(csr.shape,(3,6))

    def test_sort_indices(self):
        data    = arange( 5 )
        indices = array( [7, 2, 1, 5, 4] )
        indptr  = array( [0, 3, 5] )
        asp = csr_matrix( (data, indices, indptr), shape=(2,10) )
        bsp = asp.copy()
        asp.sort_indices( )
        assert_array_equal(asp.indices,[1, 2, 7, 4, 5])
        assert_array_equal(asp.todense(),bsp.todense())

    def test_eliminate_zeros(self):
        data    = array( [1, 0, 0, 0, 2, 0, 3, 0] )
        indices = array( [1, 2, 3, 4, 5, 6, 7, 8] )
        indptr  = array( [0, 3, 8] )
        asp = csr_matrix( (data, indices, indptr), shape=(2,10) )
        bsp = asp.copy()
        asp.eliminate_zeros( )
        assert_array_equal(asp.nnz, 3)
        assert_array_equal(asp.data,[1, 2, 3])
        assert_array_equal(asp.todense(),bsp.todense())

    def test_ufuncs(self):
        X = csr_matrix(np.arange(20).reshape(4, 5) / 20.)
        for f in ["sin", "tan", "arcsin", "arctan", "sinh", "tanh",
                  "arcsinh", "arctanh", "rint", "sign", "expm1", "log1p",
                  "deg2rad", "rad2deg", "floor", "ceil", "trunc", "sqrt"]:
            assert_equal(hasattr(csr_matrix, f), True)
            X2 = getattr(X, f)()
            assert_equal(X.shape, X2.shape)
            assert_array_equal(X.indices, X2.indices)
            assert_array_equal(X.indptr, X2.indptr)
            assert_array_equal(X2.toarray(), getattr(np, f)(X.toarray()))

    def test_unsorted_arithmetic(self):
        data    = arange( 5 )
        indices = array( [7, 2, 1, 5, 4] )
        indptr  = array( [0, 3, 5] )
        asp = csr_matrix( (data, indices, indptr), shape=(2,10) )
        data    = arange( 6 )
        indices = array( [8, 1, 5, 7, 2, 4] )
        indptr  = array( [0, 2, 6] )
        bsp = csr_matrix( (data, indices, indptr), shape=(2,10) )
        assert_equal((asp + bsp).todense(), asp.todense() + bsp.todense())

    def test_fancy_indexing_broadcast(self):
        # broadcasting indexing mode is supported
        I = np.array([[1], [2], [3]])
        J = np.array([3, 4, 2])

        np.random.seed(1234)
        D = np.asmatrix(np.random.rand(5, 7))
        S = self.spmatrix(D)

        SIJ = S[I,J]
        if isspmatrix(SIJ):
            SIJ = SIJ.todense()
        assert_equal(SIJ, D[I,J])

    @dec.knownfailureif(True, "CSR not implemented")
    def test_slicing_3(self):
        pass

    @dec.knownfailureif(True, "CSR not implemented")
    def test_fancy_indexing_boolean(self):
        pass


class TestCSC(sparse_test_class(slicing_assign=False, fancy_assign=False,
                                fancy_multidim_indexing=False)):
    spmatrix = csc_matrix

    def test_constructor1(self):
        b = matrix([[1,0,0,0],[0,0,1,0],[0,2,0,3]],'d')
        bsp = csc_matrix(b)
        assert_array_almost_equal(bsp.data,[1,2,1,3])
        assert_array_equal(bsp.indices,[0,2,1,2])
        assert_array_equal(bsp.indptr,[0,1,2,3,4])
        assert_equal(bsp.getnnz(),4)
        assert_equal(bsp.shape,b.shape)
        assert_equal(bsp.getformat(),'csc')

    def test_constructor2(self):
        b = zeros((6,6),'d')
        b[2,4] = 5
        bsp = csc_matrix(b)
        assert_array_almost_equal(bsp.data,[5])
        assert_array_equal(bsp.indices,[2])
        assert_array_equal(bsp.indptr,[0,0,0,0,0,1,1])

    def test_constructor3(self):
        b = matrix([[1,0],[0,0],[0,2]],'d')
        bsp = csc_matrix(b)
        assert_array_almost_equal(bsp.data,[1,2])
        assert_array_equal(bsp.indices,[0,2])
        assert_array_equal(bsp.indptr,[0,1,2])

    def test_constructor4(self):
        # using (data, ij) format
        row  = array([2, 3, 1, 3, 0, 1, 3, 0, 2, 1, 2])
        col  = array([0, 1, 0, 0, 1, 1, 2, 2, 2, 2, 1])
        data = array([  6.,  10.,   3.,   9.,   1.,   4.,
                              11.,   2.,   8.,   5.,   7.])

        ij = vstack((row,col))
        csc = csc_matrix((data,ij),(4,3))
        assert_array_equal(arange(12).reshape(4,3),csc.todense())

    def test_constructor5(self):
        # infer dimensions from arrays
        indptr  = array([0,1,3,3])
        indices = array([0,5,1,2])
        data    = array([1,2,3,4])
        csc = csc_matrix((data, indices, indptr))
        assert_array_equal(csc.shape,(6,3))

    def test_eliminate_zeros(self):
        data    = array( [1, 0, 0, 0, 2, 0, 3, 0] )
        indices = array( [1, 2, 3, 4, 5, 6, 7, 8] )
        indptr  = array( [0, 3, 8] )
        asp = csc_matrix( (data, indices, indptr), shape=(10,2) )
        bsp = asp.copy()
        asp.eliminate_zeros( )
        assert_array_equal(asp.nnz, 3)
        assert_array_equal(asp.data,[1, 2, 3])
        assert_array_equal(asp.todense(),bsp.todense())

    def test_sort_indices(self):
        data = arange( 5 )
        row = array( [7, 2, 1, 5, 4] )
        ptr = [0, 3, 5]
        asp = csc_matrix( (data, row, ptr), shape=(10,2) )
        bsp = asp.copy()
        asp.sort_indices()
        assert_array_equal(asp.indices,[1, 2, 7, 4, 5])
        assert_array_equal(asp.todense(),bsp.todense())

    def test_ufuncs(self):
        X = csc_matrix(np.arange(21).reshape(7, 3) / 21.)
        for f in ["sin", "tan", "arcsin", "arctan", "sinh", "tanh",
                  "arcsinh", "arctanh", "rint", "sign", "expm1", "log1p",
                  "deg2rad", "rad2deg", "floor", "ceil", "trunc", "sqrt"]:
            assert_equal(hasattr(csr_matrix, f), True)
            X2 = getattr(X, f)()
            assert_equal(X.shape, X2.shape)
            assert_array_equal(X.indices, X2.indices)
            assert_array_equal(X.indptr, X2.indptr)
            assert_array_equal(X2.toarray(), getattr(np, f)(X.toarray()))

    def test_unsorted_arithmetic(self):
        data    = arange( 5 )
        indices = array( [7, 2, 1, 5, 4] )
        indptr  = array( [0, 3, 5] )
        asp = csc_matrix( (data, indices, indptr), shape=(10,2) )
        data    = arange( 6 )
        indices = array( [8, 1, 5, 7, 2, 4] )
        indptr  = array( [0, 2, 6] )
        bsp = csc_matrix( (data, indices, indptr), shape=(10,2) )
        assert_equal((asp + bsp).todense(), asp.todense() + bsp.todense())

    def test_fancy_indexing_broadcast(self):
        # broadcasting indexing mode is supported
        I = np.array([[1], [2], [3]])
        J = np.array([3, 4, 2])

        np.random.seed(1234)
        D = np.asmatrix(np.random.rand(5, 7))
        S = self.spmatrix(D)

        SIJ = S[I,J]
        if isspmatrix(SIJ):
            SIJ = SIJ.todense()
        assert_equal(SIJ, D[I,J])

    ##
    ## TODO: CSC fails the following tests by producing invalid results
    ##

    @dec.knownfailureif(True, "CSC bug")
    def test_fancy_indexing_ndarray(self):
        pass

    @dec.knownfailureif(True, "CSC not implemented")
    def test_slicing_3(self):
        pass

    @dec.knownfailureif(True, "CSC not implemented")
    def test_fancy_indexing_boolean(self):
        pass


class TestDOK(sparse_test_class(slicing=False,
                                slicing_assign=False,
                                fancy_indexing=False,
                                fancy_assign=False,
                                minmax=False)):
    spmatrix = dok_matrix

    def test_mult(self):
        A = dok_matrix((10,10))
        A[0,3] = 10
        A[5,6] = 20
        D = A*A.T
        E = A*A.H
        assert_array_equal(D.A, E.A)

    def test_add_nonzero(self):
        A = self.spmatrix((3,2))
        A[0,1] = -10
        A[2,0] = 20
        A = A + 10
        B = matrix([[10, 0], [10, 10], [30, 10]])
        assert_array_equal(A.todense(), B)

    def test_convert(self):
        # Test provided by Andrew Straw.  Fails in SciPy <= r1477.
        (m, n) = (6, 7)
        a = dok_matrix((m, n))

        # set a few elements, but none in the last column
        a[2,1] = 1
        a[0,2] = 2
        a[3,1] = 3
        a[1,5] = 4
        a[4,3] = 5
        a[4,2] = 6

        # assert that the last column is all zeros
        assert_array_equal( a.toarray()[:,n-1], zeros(m,) )

        # make sure it still works for CSC format
        csc = a.tocsc()
        assert_array_equal( csc.toarray()[:,n-1], zeros(m,) )

        # now test CSR
        (m, n) = (n, m)
        b = a.transpose()
        assert_equal(b.shape, (m, n))
        # assert that the last row is all zeros
        assert_array_equal( b.toarray()[m-1,:], zeros(n,) )

        # make sure it still works for CSR format
        csr = b.tocsr()
        assert_array_equal( csr.toarray()[m-1,:], zeros(n,))

    def test_ctor(self):
        caught = 0
        # Empty ctor
        assert_raises(TypeError, dok_matrix)

        # Dense ctor
        b = matrix([[1,0,0,0],[0,0,1,0],[0,2,0,3]],'d')
        A = dok_matrix(b)
        assert_equal(b.dtype, A.dtype)
        assert_equal(A.todense(), b)

        # Sparse ctor
        c = csr_matrix(b)
        assert_equal(A.todense(), c.todense())

        data = [[0, 1, 2], [3, 0, 0]]
        d = dok_matrix(data, dtype=np.float32)
        assert_equal(d.dtype, np.float32)
        da = d.toarray()
        assert_equal(da.dtype, np.float32)
        assert_array_equal(da, data)

    def test_resize(self):
        #A couple basic tests of the resize() method.
        #
        # resize(shape) resizes the array in-place.
        a = dok_matrix((5,5))
        a[:,0] = 1
        a.resize((2,2))
        expected1 = array([[1,0],[1,0]])
        assert_array_equal(a.todense(), expected1)
        a.resize((3,2))
        expected2 = array([[1,0],[1,0],[0,0]])
        assert_array_equal(a.todense(), expected2)

    def test_ticket1160(self):
        # Regression test for ticket #1160.
        a = dok_matrix((3,3))
        a[0,0] = 0
        # This assert would fail, because the above assignment would
        # incorrectly call __set_item__ even though the value was 0.
        assert_((0,0) not in a.keys(), "Unexpected entry (0,0) in keys")

        # Slice assignments were also affected.
        b = dok_matrix((3,3))
        b[:,0] = 0
        assert_(len(b.keys()) == 0, "Unexpected entries in keys")

    ##
    ## TODO: The DOK matrix currently returns invalid results rather
    ##       than raising errors in some indexing operations
    ##

    @dec.knownfailureif(True, "known deficiency in DOK")
    def test_slice_scalar_assign(self):
        pass

    @dec.knownfailureif(True, "known deficiency in DOK")
    def test_slice_assign_2(self):
        pass

    @dec.knownfailureif(True, "known deficiency in DOK")
    def test_fancy_indexing(self):
        pass

    @dec.knownfailureif(True, "known deficiency in DOK")
    def test_add_sub(self):
        pass

    @dec.knownfailureif(True, "known deficiency in DOK")
    def test_scalar_assign_2(self):
        pass

    @dec.knownfailureif(True, "known deficiency in DOK")
    def test_fancy_assign_ndarray(self):
        pass

    @dec.knownfailureif(True, "known deficiency in DOK")
    def test_fancy_indexing_set(self):
        pass

    @dec.knownfailureif(True, "known deficiency in DOK")
    def test_fancy_assign_list(self):
        pass

    @dec.knownfailureif(True, "known deficiency in DOK")
    def test_fancy_assign_slice(self):
        pass

    @dec.knownfailureif(True, "known deficiency in DOK")
    def test_fancy_indexing_multidim_set(self):
        pass


class TestLIL(sparse_test_class(minmax=False)):
    spmatrix = lil_matrix

    def test_dot(self):
        A = matrix(zeros((10,10)))
        A[0,3] = 10
        A[5,6] = 20

        B = lil_matrix((10,10))
        B[0,3] = 10
        B[5,6] = 20
        assert_array_equal(A * A.T, (B * B.T).todense())
        assert_array_equal(A * A.H, (B * B.H).todense())

    def test_scalar_mul(self):
        x = lil_matrix((3,3))
        x[0,0] = 2

        x = x*2
        assert_equal(x[0,0],4)

        x = x*0
        assert_equal(x[0,0],0)

    def test_reshape(self):
        x = lil_matrix((4,3))
        x[0,0] = 1
        x[2,1] = 3
        x[3,2] = 5
        x[0,2] = 7

        for s in [(12,1),(1,12)]:
            assert_array_equal(x.reshape(s).todense(),
                               x.todense().reshape(s))

    def test_inplace_ops(self):
        A = lil_matrix([[0,2,3],[4,0,6]])
        B = lil_matrix([[0,1,0],[0,2,3]])

        data = {'add': (B,A + B),
                'sub': (B,A - B),
                'mul': (3,A * 3)}

        for op,(other,expected) in data.items():
            result = A.copy()
            getattr(result, '__i%s__' % op)(other)

            assert_array_equal(result.todense(), expected.todense())

        # Ticket 1604.
        A = lil_matrix((1,3), dtype=np.dtype('float64'))
        B = array([0.1,0.1,0.1])
        A[0,:] += B
        assert_array_equal(A[0,:].toarray().squeeze(), B)

    def test_lil_iteration(self):
        row_data = [[1,2,3],[4,5,6]]
        B = lil_matrix(array(row_data))
        for r,row in enumerate(B):
            assert_array_equal(row.todense(),array(row_data[r],ndmin=2))

    def test_lil_from_csr(self):
        # Tests whether a lil_matrix can be constructed from a
        # csr_matrix.
        B = lil_matrix((10,10))
        B[0,3] = 10
        B[5,6] = 20
        B[8,3] = 30
        B[3,8] = 40
        B[8,9] = 50
        C = B.tocsr()
        D = lil_matrix(C)
        assert_array_equal(C.A, D.A)

    def test_fancy_indexing_lil(self):
        M = asmatrix(arange(25).reshape(5,5))
        A = lil_matrix( M )

        assert_equal(A[array([1,2,3]),2:3].todense(), M[array([1,2,3]),2:3])

    def test_point_wise_multiply(self):
        l = lil_matrix((4,3))
        l[0,0] = 1
        l[1,1] = 2
        l[2,2] = 3
        l[3,1] = 4

        m = lil_matrix((4,3))
        m[0,0] = 1
        m[0,1] = 2
        m[2,2] = 3
        m[3,1] = 4
        m[3,2] = 4

        assert_array_equal(l.multiply(m).todense(),
                           m.multiply(l).todense())

        assert_array_equal(l.multiply(m).todense(),
                           [[1,0,0],
                            [0,0,0],
                            [0,0,9],
                            [0,16,0]])

    def test_lil_multiply_removal(self):
        # Ticket #1427.
        a = lil_matrix(np.ones((3,3)))
        a *= 2.
        a[0, :] = 0


class TestCOO(sparse_test_class(getset=False,
                                slicing=False, slicing_assign=False,
                                fancy_indexing=False, fancy_assign=False)):
    spmatrix = coo_matrix
    def test_constructor1(self):
        # unsorted triplet format
        row  = array([2, 3, 1, 3, 0, 1, 3, 0, 2, 1, 2])
        col  = array([0, 1, 0, 0, 1, 1, 2, 2, 2, 2, 1])
        data = array([  6.,  10.,   3.,   9.,   1.,   4.,
                              11.,   2.,   8.,   5.,   7.])

        coo = coo_matrix((data,(row,col)),(4,3))

        assert_array_equal(arange(12).reshape(4,3),coo.todense())

    def test_constructor2(self):
        # unsorted triplet format with duplicates (which are summed)
        row  = array([0,1,2,2,2,2,0,0,2,2])
        col  = array([0,2,0,2,1,1,1,0,0,2])
        data = array([2,9,-4,5,7,0,-1,2,1,-5])
        coo = coo_matrix((data,(row,col)),(3,3))

        mat = matrix([[4,-1,0],[0,0,9],[-3,7,0]])

        assert_array_equal(mat,coo.todense())

    def test_constructor3(self):
        # empty matrix
        coo = coo_matrix( (4,3) )

        assert_array_equal(coo.shape,(4,3))
        assert_array_equal(coo.row,[])
        assert_array_equal(coo.col,[])
        assert_array_equal(coo.data,[])
        assert_array_equal(coo.todense(),zeros((4,3)))

    def test_constructor4(self):
        # from dense matrix
        mat = array([[0,1,0,0],
                     [7,0,3,0],
                     [0,4,0,0]])
        coo = coo_matrix(mat)
        assert_array_equal(coo.todense(),mat)

        #upgrade rank 1 arrays to row matrix
        mat = array([0,1,0,0])
        coo = coo_matrix(mat)
        assert_array_equal(coo.todense(),mat.reshape(1,-1))

    # COO does not have a __getitem__ to support iteration
    def test_iterator(self):
        pass

    def test_todia_all_zeros(self):
        zeros = [[0, 0]]
        dia = coo_matrix(zeros).todia()
        assert_array_equal(dia.A, zeros)


class TestDIA(sparse_test_class(getset=False, slicing=False, slicing_assign=False,
                                fancy_indexing=False, fancy_assign=False,
                                minmax=False)):
    spmatrix = dia_matrix

    def test_constructor1(self):
        D = matrix([[1, 0, 3, 0],
                    [1, 2, 0, 4],
                    [0, 2, 3, 0],
                    [0, 0, 3, 4]])
        data    = np.array([[1,2,3,4]]).repeat(3,axis=0)
        offsets = np.array([0,-1,2])
        assert_equal(dia_matrix( (data,offsets), shape=(4,4)).todense(), D)

    # DIA does not have a __getitem__ to support iteration
    def test_iterator(self):
        pass


class TestBSR(sparse_test_class(getset=False,
                                slicing=False, slicing_assign=False,
                                fancy_indexing=False, fancy_assign=False)):
    spmatrix = bsr_matrix

    def test_constructor1(self):
        # check native BSR format constructor
        indptr  = array([0,2,2,4])
        indices = array([0,2,2,3])
        data    = zeros((4,2,3))

        data[0] = array([[ 0,  1,  2],
                         [ 3,  0,  5]])
        data[1] = array([[ 0,  2,  4],
                         [ 6,  0, 10]])
        data[2] = array([[ 0,  4,  8],
                         [12,  0, 20]])
        data[3] = array([[ 0,  5, 10],
                         [15,  0, 25]])

        A = kron( [[1,0,2,0],[0,0,0,0],[0,0,4,5]], [[0,1,2],[3,0,5]] )
        Asp = bsr_matrix((data,indices,indptr),shape=(6,12))
        assert_equal(Asp.todense(),A)

        #infer shape from arrays
        Asp = bsr_matrix((data,indices,indptr))
        assert_equal(Asp.todense(),A)

    def test_constructor2(self):
        # construct from dense

        #test zero mats
        for shape in [ (1,1), (5,1), (1,10), (10,4), (3,7), (2,1)]:
            A = zeros(shape)
            assert_equal(bsr_matrix(A).todense(),A)
        A = zeros((4,6))
        assert_equal(bsr_matrix(A,blocksize=(2,2)).todense(),A)
        assert_equal(bsr_matrix(A,blocksize=(2,3)).todense(),A)

        A = kron( [[1,0,2,0],[0,0,0,0],[0,0,4,5]], [[0,1,2],[3,0,5]] )
        assert_equal(bsr_matrix(A).todense(),A)
        assert_equal(bsr_matrix(A,shape=(6,12)).todense(),A)
        assert_equal(bsr_matrix(A,blocksize=(1,1)).todense(),A)
        assert_equal(bsr_matrix(A,blocksize=(2,3)).todense(),A)
        assert_equal(bsr_matrix(A,blocksize=(2,6)).todense(),A)
        assert_equal(bsr_matrix(A,blocksize=(2,12)).todense(),A)
        assert_equal(bsr_matrix(A,blocksize=(3,12)).todense(),A)
        assert_equal(bsr_matrix(A,blocksize=(6,12)).todense(),A)

        A = kron( [[1,0,2,0],[0,1,0,0],[0,0,0,0]], [[0,1,2],[3,0,5]] )
        assert_equal(bsr_matrix(A,blocksize=(2,3)).todense(),A)

    def test_eliminate_zeros(self):
        data = kron([1, 0, 0, 0, 2, 0, 3, 0], [[1,1],[1,1]]).T
        data = data.reshape(-1,2,2)
        indices = array( [1, 2, 3, 4, 5, 6, 7, 8] )
        indptr  = array( [0, 3, 8] )
        asp = bsr_matrix( (data, indices, indptr), shape=(4,20) )
        bsp = asp.copy()
        asp.eliminate_zeros()
        assert_array_equal(asp.nnz, 3*4)
        assert_array_equal(asp.todense(),bsp.todense())

    def test_bsr_matvec(self):
        A = bsr_matrix( arange(2*3*4*5).reshape(2*4,3*5), blocksize=(4,5) )
        x = arange(A.shape[1]).reshape(-1,1)
        assert_equal(A*x, A.todense()*x)

    def test_bsr_matvecs(self):
        A = bsr_matrix( arange(2*3*4*5).reshape(2*4,3*5), blocksize=(4,5) )
        x = arange(A.shape[1]*6).reshape(-1,6)
        assert_equal(A*x, A.todense()*x)

    @dec.knownfailureif(True, "BSR not implemented")
    def test_iterator(self):
        pass

if __name__ == "__main__":
    run_module_suite()<|MERGE_RESOLUTION|>--- conflicted
+++ resolved
@@ -401,7 +401,6 @@
         assert_almost_equal( Csp.multiply(D),             C*D) # sparse/dense
 
         # real/complex
-<<<<<<< HEAD
         assert_almost_equal( Asp.multiply(Dsp).todense(), A*D) #sparse/sparse
         assert_almost_equal( Asp.multiply(D),             A*D) #sparse/dense
 
@@ -436,7 +435,7 @@
                     assert_almost_equal(sp_mult.todense(), dense_mult)
                 else:
                     assert_almost_equal(sp_mult, dense_mult)
-        
+
         # sparse/dense
         for i in spmatrices:
             for j in matrices:
@@ -450,10 +449,6 @@
                     assert_almost_equal(sp_mult.todense(), dense_mult)
                 else:
                     assert_almost_equal(sp_mult, dense_mult)
-=======
-        assert_almost_equal( Asp.multiply(Dsp).todense(), A*D) # sparse/sparse
-        assert_almost_equal( Asp.multiply(D),             A*D) # sparse/dense
->>>>>>> 2ad7c785
 
     def test_elementwise_divide(self):
         expected = [[1,0,0,1],[1,0,1,0],[0,1,0,0]]
